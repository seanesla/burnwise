--- conflicted
+++ resolved
@@ -195,11 +195,7 @@
         canvas.addEventListener('webglcontextlost', (event) => {
           event.preventDefault();
           console.warn('WebGL context lost in burn request form');
-<<<<<<< HEAD
-          toast('Map graphics temporarily lost. Attempting recovery...', { icon: '⚠️' });
-=======
           toast.error('Map graphics temporarily lost. Attempting recovery...');
->>>>>>> e73adf17
         });
         
         canvas.addEventListener('webglcontextrestored', () => {
@@ -307,11 +303,7 @@
           conditions.humidity <= formData.preferred_conditions.max_humidity) {
         toast.success('Weather conditions are suitable for burning');
       } else {
-<<<<<<< HEAD
-        toast('Weather conditions may not be optimal', { icon: '⚠️' });
-=======
         toast.warning('Weather conditions may not be optimal');
->>>>>>> e73adf17
       }
     } catch (error) {
       console.error('Failed to check weather:', error);
@@ -728,10 +720,7 @@
                       }
                     }))}
                     className="absolute inset-0 opacity-0 cursor-pointer"
-<<<<<<< HEAD
-=======
                     style={{ WebkitAppearance: 'none', MozAppearance: 'none', appearance: 'none' }}
->>>>>>> e73adf17
                   />
                   <div 
                     className="slider-thumb" 
@@ -766,10 +755,7 @@
                           }
                         }))}
                         className="absolute inset-0 opacity-0 cursor-pointer"
-<<<<<<< HEAD
-=======
                     style={{ WebkitAppearance: 'none', MozAppearance: 'none', appearance: 'none' }}
->>>>>>> e73adf17
                       />
                       <div 
                         className="slider-thumb" 
@@ -797,10 +783,7 @@
                           }
                         }))}
                         className="absolute inset-0 opacity-0 cursor-pointer"
-<<<<<<< HEAD
-=======
                     style={{ WebkitAppearance: 'none', MozAppearance: 'none', appearance: 'none' }}
->>>>>>> e73adf17
                       />
                       <div 
                         className="slider-thumb" 
