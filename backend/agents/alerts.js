--- conflicted
+++ resolved
@@ -978,15 +978,10 @@
     
     // Mark as failed if too old (over 1 hour)
     if (Date.now() - new Date(alert.created_at).getTime() > 60 * 60 * 1000) {
-<<<<<<< HEAD
-      // Use 'cancelled' for status and 'failed' for delivery_status
-      await query('UPDATE alerts SET status = ?, delivery_status = ? WHERE alert_id = ?', ['cancelled', 'failed', alert.id]);
-=======
       await query('UPDATE alerts SET status = ?, delivery_status = ?, retry_count = ? WHERE alert_id = ?', 
         ['cancelled', 'expired', retryCount, alert.id]);
       this.retryAttempts.delete(alertKey);
       return;
->>>>>>> e73adf17
     }
     
     // Increment retry count
